import argparse

import os
import sys

sys.path.append(os.path.join("../"))

from tilse.data.timelines import GroundTruth as TilseGroundTruth
from tilse.evaluation import rouge as tilse_rouge
from news_tls import utils, data, clust, summarizers
from pprint import pprint

from experiments.metrics.moverscore import get_wordmover_score
from date_models.model_utils import *

import time
from scipy import stats
from sklearn.preprocessing import MinMaxScaler

from metrics.moverscore import get_wordmover_score


def get_scores(metric_desc, pred_tl, groundtruth, evaluator):
    if metric_desc == "concat":
        return evaluator.evaluate_concat(pred_tl, groundtruth)
    elif metric_desc == "agreement":
        return evaluator.evaluate_agreement(pred_tl, groundtruth)
    elif metric_desc == "align_date_costs":
        return evaluator.evaluate_align_date_costs(pred_tl, groundtruth)
    elif metric_desc == "align_date_content_costs":
        return evaluator.evaluate_align_date_content_costs(
            pred_tl, groundtruth)
    elif metric_desc == "align_date_content_costs_many_to_one":
        return evaluator.evaluate_align_date_content_costs_many_to_one(
            pred_tl, groundtruth)


def zero_scores():
    return {'f_score': 0., 'precision': 0., 'recall': 0.}


def evaluate_dates(pred, ground_truth):
    pred_dates = pred.get_dates()
    ref_dates = ground_truth.get_dates()
    shared = pred_dates.intersection(ref_dates)
    n_shared = len(shared)
    n_pred = len(pred_dates)
    n_ref = len(ref_dates)
    prec = n_shared / n_pred
    rec = n_shared / n_ref
    if prec + rec == 0:
        f_score = 0
    else:
        f_score = 2 * prec * rec / (prec + rec)
    return {
        'precision': prec,
        'recall': rec,
        'f_score': f_score,
    }


def date_dist_scores(ref_timeline, ground_truth, p_val=.05):
    '''
    Scores predicted distribution of timeline event dates using 2 sample
        Kolmogorov-Smirnov statistic and the first Wasserstein distance
        (earth mover's distance)

    Returns dict with KS statistic, if time distributions are statistically
        significantly different, and the Wasserstein distance
    '''
    gt_dates = [time.mktime(d.timetuple()) for d in ground_truth.get_dates()]
    ref_dates = [time.mktime(d.timetuple()) for d in ref_timeline.get_dates()]

    scaler = MinMaxScaler()

    gt_scaled = scaler.fit_transform(np.array(gt_dates).reshape(-1, 1)).T[0]
    ref_scaled = scaler.transform(np.array(ref_dates).reshape(-1, 1)).T[0]

    ks_test = stats.ks_2samp(gt_scaled, ref_scaled)
    emd = stats.wasserstein_distance(gt_scaled, ref_scaled)

    # ks_signif 1 when the differentce in date distribution between ground
    #	truth and generated timelines is statistically significant
    return {
        'ks_stat': ks_test.statistic,
        'ks_signif': int(ks_test.pvalue < p_val),
        'earth_movers_distance': emd
    }


def get_average_results(tmp_results):
    rouge_1 = zero_scores()
    rouge_2 = zero_scores()
    date_prf = zero_scores()

    wm_dicts = []
    dd_dicts = []

    for rouge_res, date_res, wm, dd, _ in tmp_results:
        metrics = [m for m in date_res.keys() if m != 'f_score']
        for m in metrics:
            rouge_1[m] += rouge_res['rouge_1'][m]
            rouge_2[m] += rouge_res['rouge_2'][m]
            date_prf[m] += date_res[m]

        wm_dicts.append(wm)
        dd_dicts.append(dd)

    n = len(tmp_results)

    for result in [rouge_1, rouge_2, date_prf]:
        for k in ['precision', 'recall']:
            result[k] /= n
        prec = result['precision']
        rec = result['recall']
        if prec + rec == 0:
            result['f_score'] = 0.
        else:
            result['f_score'] = (2 * prec * rec) / (prec + rec)

    # average wordmover scores
    wm_res = {
        "wordmover": np.mean([d['wordmover'] for d in wm_dicts]),
        "aligned wordmover avg": np.mean(
            [d['aligned wordmover avg'] for d in wm_dicts]
        ),
        "aligned wordmover median": np.mean(
            [d['aligned wordmover median'] for d in wm_dicts]
        ),
        "aligned wordmover std": np.mean(
            [d['aligned wordmover std'] for d in wm_dicts]
        ),
    }

    # average date dist scores
    dd_res = {
        "ks_stat": np.mean([d['ks_stat'] for d in dd_dicts]),
        "ks_signif": np.mean([d['ks_signif'] for d in dd_dicts]),
        "earth_movers_distance": np.mean(
            [d['earth_movers_distance'] for d in dd_dicts]
        ),
    }

    return {
        'rouge 1': rouge_1,
        'rouge 2': rouge_2,
        'date': date_prf,
        'date_dist': dd_res,
        'wordmover': wm_res
    }


def evaluate(tls_model, dataset, result_path, trunc_timelines=False,
             time_span_extension=0, word_mover_stop_words='nltk'):
    results = []
    metric = 'align_date_content_costs_many_to_one'
    evaluator = tilse_rouge.TimelineRougeEvaluator(measures=["rouge_1", "rouge_2"])
    n_topics = len(dataset.collections)

    for i, collection in enumerate(dataset.collections):

        ref_timelines = [TilseTimeline(tl.date_to_summaries)
                         for tl in collection.timelines]
        topic = collection.name
        n_ref = len(ref_timelines)

        if trunc_timelines:
            ref_timelines = data.truncate_timelines(ref_timelines, collection)

        for j, ref_timeline in enumerate(ref_timelines):
            print(f'topic {i + 1}/{n_topics}: {topic}, ref timeline {j + 1}/{n_ref}')

            tls_model.load(ignored_topics=[collection.name])

            ref_dates = sorted(ref_timeline.dates_to_summaries)

            start, end = data.get_input_time_span(ref_dates, time_span_extension)

            collection.start = start
            collection.end = end

            # utils.plot_date_stats(collection, ref_dates)

            l = len(ref_dates)
            k = data.get_average_summary_length(ref_timeline)

            pred_timeline_ = tls_model.predict(
                collection,
                max_dates=l,
                max_summary_sents=k,
                ref_tl=ref_timeline  # only oracles need this
            )

            print('*** PREDICTED ***')
            utils.print_tl(pred_timeline_)

            print('timeline done')
            pred_timeline = TilseTimeline(pred_timeline_.date_to_summaries)
            sys_len = len(pred_timeline.get_dates())
            ground_truth = TilseGroundTruth([ref_timeline])

            rouge_scores = get_scores(
                metric,
                pred_timeline,
                ground_truth,
                evaluator)
            date_scores = evaluate_dates(pred_timeline, ground_truth)
            wm_scores = get_wordmover_score(
                pred_timeline,
                ground_truth,
                word_mover_stop_words,
                device='cpu')
            dd_scores = date_dist_scores(pred_timeline, ground_truth)

            print('sys-len:', sys_len, 'gold-len:', l, 'gold-k:', k)

            print('Alignment-based ROUGE:')
            pprint(rouge_scores)
            print('Date selection:')
            pprint(date_scores)
            pprint(dd_scores)
            print('WordMover scores:')
            pprint(wm_scores)
            print('-' * 100)
            results.append(
                (rouge_scores, date_scores, wm_scores, dd_scores,
                 pred_timeline_.to_dict())
            )

            print("Running average:")
            print(get_average_results(results))
            print()

    avg_results = get_average_results(results)
    print('Average results:')
    pprint(avg_results)
    output = {
        'average': avg_results,
        'results': results,
    }
    utils.write_json(output, result_path)


def main(args):
<<<<<<< HEAD
    dataset_path = Path(args.dataset)
    if not dataset_path.exists():
        raise FileNotFoundError(f'Dataset not found: {args.dataset}')
    dataset = data.Dataset(dataset_path)
    dataset_name = dataset_path.name

    if args.method == 'datewise':
        resources = Path(args.resources)

        # load date_models for date ranking
        if args.model == 'new_lr':
            method = 'log_regression'
            model_path = resources / 'date_ranker_new_lr.all.pkl'
            key_to_model = utils.load_pkl(model_path)
            model = key_to_model[dataset_name]
        elif is_neural_net(args.model):  # fcn, deep_fcn, cnn, wide_fcn
            model, model_path = model_selector(args.model)
            model.load_state_dict(torch.load(model_path)[dataset_name])
            method = 'neural_net'
            key_to_model = None
        else:
            method = 'linear_regression'
            model_path = resources / 'date_ranker_orig.{}.pkl'.format(dataset_name)
            key_to_model = utils.load_pkl(model_path)
            model = None
        date_ranker = datewise.SupervisedDateRanker(model, method=method)
        sent_collector = datewise.PM_Mean_SentenceCollector(
            clip_sents=5, pub_end=2)
        summarizer = summarizers.CentroidOpt()
        system = datewise.DatewiseTimelineGenerator(
            date_ranker=date_ranker,
            summarizer=summarizer,
            sent_collector=sent_collector,
            key_to_model=key_to_model,
            method=method
        )

    elif args.method == 'clust':
        cluster_ranker = clust.ClusterDateMentionCountRanker()
        clusterer = clust.TemporalMarkovClusterer()
        summarizer = summarizers.CentroidOpt()
        system = clust.ClusteringTimelineGenerator(
            cluster_ranker=cluster_ranker,
            clusterer=clusterer,
            summarizer=summarizer,
            clip_sents=5,
            unique_dates=True,
        )
    elif args.method == 'clust_sbertsum':
        cluster_ranker = clust.ClusterDateMentionCountRanker()
        clusterer = clust.TemporalMarkovClusterer()
        summarizer = summarizers.SBERTSummarizer(
            date_only=False,
            summary_criteria='similarity',
            candidate_sents_per=5,
            compare_with='both'
        )
        system = clust.ClusteringTimelineGenerator(
            cluster_ranker=cluster_ranker,
            clusterer=clusterer,
            summarizer=summarizer,
            clip_sents=5,
            unique_dates=True,
            sbert_summarizer=True
        )
    elif args.method == 'clust_sbert':
        cluster_ranker = clust.ClusterDateMentionCountRanker()
        clusterer = clust.TemporalMarkovClusterer(max_days=8)
        summarizer = summarizers.CentroidOpt()
        system = clust.ClusteringTimelineGenerator(
            clustering_rep='distilroberta-base-paraphrase-v1',
            sbert_sequence_len=512,
            cluster_ranker=cluster_ranker,
            clusterer=clusterer,
            summarizer=summarizer,
            clip_sents=5,
            unique_dates=True,
        )
    elif args.method == 'clust_sbert_sbertsum':
        cluster_ranker = clust.ClusterDateMentionCountRanker()
        clusterer = clust.TemporalMarkovClusterer(max_days=7)
        summarizer = summarizers.SBERTSummarizer(
            date_only=True,
            summary_criteria='similarity',
=======

	dataset_path = Path(args.dataset)
	if not dataset_path.exists():
		raise FileNotFoundError(f'Dataset not found: {args.dataset}')
	dataset = data.Dataset(dataset_path)
	dataset_name = dataset_path.name

	if args.method == 'datewise':
		resources = Path(args.resources)
		models_path = resources / 'supervised_date_ranker.{}.pkl'.format(
			dataset_name
		)
		# load regression models for date ranking
		key_to_model = utils.load_pkl(models_path)
		date_ranker = datewise.SupervisedDateRanker(method='regression')
		sent_collector = datewise.PM_Mean_SentenceCollector(
			clip_sents=5, pub_end=2)
		summarizer = summarizers.CentroidOpt()
		system = datewise.DatewiseTimelineGenerator(
			date_ranker=date_ranker,
			summarizer=summarizer,
			sent_collector=sent_collector,
			key_to_model = key_to_model
		)

	elif args.method == 'clust':
		cluster_ranker = clust.ClusterDateMentionCountRanker()
		clusterer = clust.TemporalMarkovClusterer(max_days=1)
		summarizer = summarizers.CentroidOpt()
		system = clust.ClusteringTimelineGenerator(
			cluster_ranker=cluster_ranker,
			clusterer=clusterer,
			summarizer=summarizer,
			clip_sents=5,
			unique_dates=True,
		)
	elif args.method == 'clust_sbertsum':
		cluster_ranker = clust.ClusterDateMentionCountRanker()
		clusterer = clust.TemporalMarkovClusterer()
		summarizer = summarizers.SBERTSummarizer(
			date_only=False,
			summary_criteria='similarity',
            candidate_sents_per=5,
            compare_with='both'
		)
		system = clust.ClusteringTimelineGenerator(
			cluster_ranker=cluster_ranker,
			clusterer=clusterer,
			summarizer=summarizer,
			clip_sents=5,
			unique_dates=True,
			sbert_summarizer=True
		)
	elif args.method == 'clust_sbert':
		cluster_ranker = clust.ClusterDateMentionCountRanker()
		clusterer = clust.TemporalMarkovClusterer(max_days=365)
		summarizer = summarizers.CentroidOpt()
		system = clust.ClusteringTimelineGenerator(
			clustering_rep='distilroberta-base-paraphrase-v1',
			sbert_sequence_len=512,
			cluster_ranker=cluster_ranker,
			clusterer=clusterer,
			summarizer=summarizer,
			clip_sents=5,
			unique_dates=True,
		)
	elif args.method == 'clust_sbert_sbertsum':
		cluster_ranker = clust.ClusterDateMentionCountRanker()
		clusterer = clust.TemporalMarkovClusterer(max_days=7)
		summarizer = summarizers.SBERTSummarizer(
			date_only=True,
			summary_criteria='similarity',
>>>>>>> b71ce4ad
            candidate_sents_per=5,
            compare_with='both'
        )
        system = clust.ClusteringTimelineGenerator(
            clustering_rep='distilroberta-base-paraphrase-v1',
            sbert_sequence_len=512,
            cluster_ranker=cluster_ranker,
            clusterer=clusterer,
            summarizer=summarizer,
            sbert_summarizer=True,
            clip_sents=5,
            unique_dates=True,
        )
    elif args.method == 'clust_sbert_sbert_old':
        cluster_ranker = clust.ClusterDateMentionCountRanker()
        clusterer = clust.TemporalMarkovClusterer(max_days=7)
        summarizer = summarizers.SubmodularSummarizer()
        system = clust.ClusteringTimelineGenerator(
            clustering_rep='distilroberta-base-paraphrase-v1',
            sbert_sequence_len=512,
            cluster_ranker=cluster_ranker,
            clusterer=clusterer,
            summarizer=summarizer,
            summarizer_rep='same',
            clip_sents=5,
            unique_dates=True,
        )
    elif args.method == 'sbert':
        system = clust.SBERTTimelineGenerator(
            model_name='distilroberta-base-paraphrase-v1',
            cd_n_articles=list(range(5, 20, 1)) + list(range(20, 100, 5)),
            cd_thresholds=np.linspace(.25, .95, 25).tolist(),
            cd_init_max_size=500,
            min_comm_mult=1.5,
            cluster_ranking='date_mention',
            candidate_sents_per=5,
            candidate_articles_per=10,
            similarity_num_articles=10,
            summary_criteria='similarity',
            compare_with='both',
            unique_dates=True
        )
    # elif args.method == 'network':
    # 	summarizer = summarizers.CentroidOpt()
    # 	system = tr_network.NetworkTimelineGenerator()
    else:
        raise ValueError(f'Method not found: {args.method}')

    if dataset_name == 'entities':
        evaluate(system, dataset, args.output, trunc_timelines=True,
                 time_span_extension=7, word_mover_stop_words='nltk')
    else:
        evaluate(system, dataset, args.output, trunc_timelines=False,
                 time_span_extension=0, word_mover_stop_words='nltk')


if __name__ == '__main__':
    # run examples
    # nohup time python -u evaluate_new.py --dataset "../../data/entities" --method clust --output "../results/cluster_entities_wm.json"
    # nohup time python -u evaluate_new.py --dataset "../../data/entities" --method clust_sbert --output "../results/cluster_sbtfidf_entities_wm.json"

    parser = argparse.ArgumentParser()
    parser.add_argument('--dataset', required=True)
    parser.add_argument('--method', required=True)
    parser.add_argument('--model', required=False, default='orig')
    parser.add_argument('--resources', default=None,
                        help='model resources for tested method')
    parser.add_argument('--output', default=None)
    main(parser.parse_args())<|MERGE_RESOLUTION|>--- conflicted
+++ resolved
@@ -10,14 +10,13 @@
 from news_tls import utils, data, clust, summarizers
 from pprint import pprint
 
-from experiments.metrics.moverscore import get_wordmover_score
 from date_models.model_utils import *
 
 import time
 from scipy import stats
 from sklearn.preprocessing import MinMaxScaler
 
-from metrics.moverscore import get_wordmover_score
+from experiments.metrics.moverscore import get_wordmover_score
 
 
 def get_scores(metric_desc, pred_tl, groundtruth, evaluator):
@@ -242,7 +241,6 @@
 
 
 def main(args):
-<<<<<<< HEAD
     dataset_path = Path(args.dataset)
     if not dataset_path.exists():
         raise FileNotFoundError(f'Dataset not found: {args.dataset}')
@@ -282,7 +280,7 @@
 
     elif args.method == 'clust':
         cluster_ranker = clust.ClusterDateMentionCountRanker()
-        clusterer = clust.TemporalMarkovClusterer()
+        clusterer = clust.TemporalMarkovClusterer(max_days=1)
         summarizer = summarizers.CentroidOpt()
         system = clust.ClusteringTimelineGenerator(
             cluster_ranker=cluster_ranker,
@@ -310,7 +308,7 @@
         )
     elif args.method == 'clust_sbert':
         cluster_ranker = clust.ClusterDateMentionCountRanker()
-        clusterer = clust.TemporalMarkovClusterer(max_days=8)
+        clusterer = clust.TemporalMarkovClusterer(max_days=365)
         summarizer = summarizers.CentroidOpt()
         system = clust.ClusteringTimelineGenerator(
             clustering_rep='distilroberta-base-paraphrase-v1',
@@ -327,80 +325,6 @@
         summarizer = summarizers.SBERTSummarizer(
             date_only=True,
             summary_criteria='similarity',
-=======
-
-	dataset_path = Path(args.dataset)
-	if not dataset_path.exists():
-		raise FileNotFoundError(f'Dataset not found: {args.dataset}')
-	dataset = data.Dataset(dataset_path)
-	dataset_name = dataset_path.name
-
-	if args.method == 'datewise':
-		resources = Path(args.resources)
-		models_path = resources / 'supervised_date_ranker.{}.pkl'.format(
-			dataset_name
-		)
-		# load regression models for date ranking
-		key_to_model = utils.load_pkl(models_path)
-		date_ranker = datewise.SupervisedDateRanker(method='regression')
-		sent_collector = datewise.PM_Mean_SentenceCollector(
-			clip_sents=5, pub_end=2)
-		summarizer = summarizers.CentroidOpt()
-		system = datewise.DatewiseTimelineGenerator(
-			date_ranker=date_ranker,
-			summarizer=summarizer,
-			sent_collector=sent_collector,
-			key_to_model = key_to_model
-		)
-
-	elif args.method == 'clust':
-		cluster_ranker = clust.ClusterDateMentionCountRanker()
-		clusterer = clust.TemporalMarkovClusterer(max_days=1)
-		summarizer = summarizers.CentroidOpt()
-		system = clust.ClusteringTimelineGenerator(
-			cluster_ranker=cluster_ranker,
-			clusterer=clusterer,
-			summarizer=summarizer,
-			clip_sents=5,
-			unique_dates=True,
-		)
-	elif args.method == 'clust_sbertsum':
-		cluster_ranker = clust.ClusterDateMentionCountRanker()
-		clusterer = clust.TemporalMarkovClusterer()
-		summarizer = summarizers.SBERTSummarizer(
-			date_only=False,
-			summary_criteria='similarity',
-            candidate_sents_per=5,
-            compare_with='both'
-		)
-		system = clust.ClusteringTimelineGenerator(
-			cluster_ranker=cluster_ranker,
-			clusterer=clusterer,
-			summarizer=summarizer,
-			clip_sents=5,
-			unique_dates=True,
-			sbert_summarizer=True
-		)
-	elif args.method == 'clust_sbert':
-		cluster_ranker = clust.ClusterDateMentionCountRanker()
-		clusterer = clust.TemporalMarkovClusterer(max_days=365)
-		summarizer = summarizers.CentroidOpt()
-		system = clust.ClusteringTimelineGenerator(
-			clustering_rep='distilroberta-base-paraphrase-v1',
-			sbert_sequence_len=512,
-			cluster_ranker=cluster_ranker,
-			clusterer=clusterer,
-			summarizer=summarizer,
-			clip_sents=5,
-			unique_dates=True,
-		)
-	elif args.method == 'clust_sbert_sbertsum':
-		cluster_ranker = clust.ClusterDateMentionCountRanker()
-		clusterer = clust.TemporalMarkovClusterer(max_days=7)
-		summarizer = summarizers.SBERTSummarizer(
-			date_only=True,
-			summary_criteria='similarity',
->>>>>>> b71ce4ad
             candidate_sents_per=5,
             compare_with='both'
         )
@@ -444,8 +368,8 @@
             unique_dates=True
         )
     # elif args.method == 'network':
-    # 	summarizer = summarizers.CentroidOpt()
-    # 	system = tr_network.NetworkTimelineGenerator()
+    #     summarizer = summarizers.CentroidOpt()
+    #     system = tr_network.NetworkTimelineGenerator()
     else:
         raise ValueError(f'Method not found: {args.method}')
 
